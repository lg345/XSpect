--- conflicted
+++ resolved
@@ -211,11 +211,7 @@
        
         self.hplot(data2plot, thresholds, pt, lt, xl, ys)
         
-<<<<<<< HEAD
-    def xes_ROI(self, nshots, kb_limits = [], ka_limits = [], setrois = False, energy_dispersive_axis = 'vert'):
-=======
     def xes_ROI(self, nshots, kb_limits = [], ka_limits = [], setrois = False, energy_dispersive_axis = 'vert', angle=0):
->>>>>>> 5d2215df
         
         ## plots summed spectroscopy detector image over first nshots events as well as any ROI limits provided
         
